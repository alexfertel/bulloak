<<<<<<< HEAD
use crate::constants::{CONTRACT_PART_SEPARATOR, TREES_SEPARATOR};
=======
use unicode_xid::UnicodeXID;
>>>>>>> 02c171e5

pub(crate) fn capitalize_first_letter(s: &str) -> String {
    let mut c = s.chars();
    match c.next() {
        None => String::new(),
        Some(f) => f.to_uppercase().collect::<String>() + c.as_str(),
    }
}

pub(crate) fn lower_first_letter(s: &str) -> String {
    let mut c = s.chars();
    match c.next() {
        None => String::new(),
        Some(f) => f.to_lowercase().collect::<String>() + c.as_str(),
    }
}

/// This function makes the appropriate changes to a string to
/// make it a valid identifier.
pub(crate) fn sanitize(identifier: &str) -> String {
    identifier
        .replace('-', "_")
        .replace(|c: char| !c.is_xid_continue() && c != ' ', "")
}

/// Converts a sentence to pascal case.
///
/// The conversion is done by capitalizing the first letter of each word
/// in the title and removing the spaces. For example, the sentence
/// `when only owner` is converted to the `WhenOnlyOwner` string.
pub(crate) fn to_pascal_case(sentence: &str) -> String {
    sentence
        .split_whitespace()
        .map(capitalize_first_letter)
        .collect::<String>()
}

pub(crate) fn repeat_str(s: &str, n: usize) -> String {
    s.repeat(n)
}

pub(crate) fn pluralize<'a>(count: usize, singular: &'a str, plural: &'a str) -> &'a str {
    if count == 1 {
        singular
    } else {
        plural
    }
}

/// Splits the input text into distinct trees,
/// delimited by two successive newlines.
#[inline]
pub(crate) fn split_trees(text: &str) -> Box<dyn Iterator<Item = &str> + '_> {
    if text.trim().is_empty() {
        Box::new(std::iter::once(""))
    } else {
        Box::new(
            text.split(TREES_SEPARATOR)
                .map(|s| s.trim())
                .filter(|s| !s.is_empty())
        )
    }
}


/// Gets the contract name from the HIR tree identifier.
pub(crate) fn get_contract_name_from_identifier(identifier: &str) -> Option<String> {
    identifier
        .split(CONTRACT_PART_SEPARATOR)
        .next()
        .map(sanitize)
        .filter(|s| !s.trim().is_empty())
}

#[cfg(test)]
mod tests {
    use super::split_trees;
    use super::to_pascal_case;

    #[test]
    fn to_modifier() {
        assert_eq!(to_pascal_case("when only owner"), "WhenOnlyOwner");
        assert_eq!(to_pascal_case("when"), "When");
        assert_eq!(to_pascal_case(""), "");
    }

    #[test]
    fn splits_trees() {
        let test_cases = vec![
            ("Foo_Test\n└── when something bad happens\n   └── it should revert", vec![
                "Foo_Test\n└── when something bad happens\n   └── it should revert",
            ]),
            ("Foo_Test\n└── when something bad happens\n   └── it should revert\n\nFoo_Test2\n└── when something bad happens\n   └── it should revert", vec![
                "Foo_Test\n└── when something bad happens\n   └── it should revert",
                "Foo_Test2\n└── when something bad happens\n   └── it should revert",
            ]),
            // Test with varying numbers of newlines between tree splits
            // Assumes behavior is the same for 2 or more newlines
            ("Foo_Test\n└── when something bad happens\n   └── it should revert\n\n\nFoo_Test2\n└── when something bad happens\n   └── it should revert", vec![
                "Foo_Test\n└── when something bad happens\n   └── it should revert",
                "Foo_Test2\n└── when something bad happens\n   └── it should revert",
            ]),
            ("Foo_Test\n└── when something bad happens\n   └── it should revert\n\n\n\nFoo_Test2\n└── when something bad happens\n   └── it should revert", vec![
                "Foo_Test\n└── when something bad happens\n   └── it should revert",
                "Foo_Test2\n└── when something bad happens\n   └── it should revert",
            ]),
            ("Foo_Test\n└── when something bad happens\n   └── it should revert\n\n\n\n\nFoo_Test2\n└── when something bad happens\n   └── it should revert", vec![
                "Foo_Test\n└── when something bad happens\n   └── it should revert",
                "Foo_Test2\n└── when something bad happens\n   └── it should revert",
            ]),
        ];

        for (input, expected) in test_cases {
            let trees = split_trees(input);
            let results: Vec<_> = trees.collect();
            assert_eq!(results, expected, "Failed on input: {}", input);
        }
    }
}<|MERGE_RESOLUTION|>--- conflicted
+++ resolved
@@ -1,8 +1,5 @@
-<<<<<<< HEAD
 use crate::constants::{CONTRACT_PART_SEPARATOR, TREES_SEPARATOR};
-=======
 use unicode_xid::UnicodeXID;
->>>>>>> 02c171e5
 
 pub(crate) fn capitalize_first_letter(s: &str) -> String {
     let mut c = s.chars();
@@ -62,11 +59,10 @@
         Box::new(
             text.split(TREES_SEPARATOR)
                 .map(|s| s.trim())
-                .filter(|s| !s.is_empty())
+                .filter(|s| !s.is_empty()),
         )
     }
 }
-
 
 /// Gets the contract name from the HIR tree identifier.
 pub(crate) fn get_contract_name_from_identifier(identifier: &str) -> Option<String> {
