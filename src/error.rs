--- conflicted
+++ resolved
@@ -1,22 +1,13 @@
 use std::{cmp, fmt, result};
 
-<<<<<<< HEAD
+use thiserror::Error;
+
 use crate::{
     hir::combiner,
     span,
     syntax::{parser, semantics, tokenizer},
     utils::repeat_str,
 };
-=======
-use thiserror::Error;
-
-use crate::hir::combiner;
-use crate::span;
-use crate::syntax::parser;
-use crate::syntax::semantics;
-use crate::syntax::tokenizer;
-use crate::utils::repeat_str;
->>>>>>> 4966810a
 
 /// A type alias for dealing with this crate's errors.
 pub(crate) type Result<T> = result::Result<T, Error>;
@@ -55,29 +46,6 @@
     span: &'e span::Span,
 }
 
-<<<<<<< HEAD
-impl<'e> From<&'e parser::Error> for Formatter<'e, parser::ErrorKind> {
-    fn from(err: &'e parser::Error) -> Self {
-        Formatter { text: err.text(), err: err.kind(), span: err.span() }
-    }
-}
-
-impl<'e> From<&'e tokenizer::Error> for Formatter<'e, tokenizer::ErrorKind> {
-    fn from(err: &'e tokenizer::Error) -> Self {
-        Formatter { text: err.text(), err: err.kind(), span: err.span() }
-    }
-}
-
-impl<'e> From<&'e combiner::Error> for Formatter<'e, combiner::ErrorKind> {
-    fn from(err: &'e combiner::Error) -> Self {
-        Formatter { text: err.text(), err: err.kind(), span: err.span() }
-    }
-}
-
-impl<'e> From<&'e semantics::Error> for Formatter<'e, semantics::ErrorKind> {
-    fn from(err: &'e semantics::Error) -> Self {
-        Formatter { text: err.text(), err: err.kind(), span: err.span() }
-=======
 impl<E: fmt::Display> Formatter<'_, E> {
     /// Notate the text string with carets (`^`) pointing at the span where the
     /// error happened.
@@ -87,14 +55,14 @@
             notated.push_str(line);
             notated.push('\n');
             notated.push_str(&repeat_str(" ", self.span.start.column - 1));
-            let note_len = self.span.end.column.saturating_sub(self.span.start.column) + 1;
+            let note_len =
+                self.span.end.column.saturating_sub(self.span.start.column) + 1;
             let note_len = cmp::max(1, note_len);
             notated.push_str(&repeat_str("^", note_len));
             notated.push('\n');
         }
 
         notated
->>>>>>> 4966810a
     }
 }
 
@@ -122,21 +90,6 @@
     }
 }
 
-<<<<<<< HEAD
-/// Notate the text string with carets (`^`) pointing at the span.
-fn notate<E>(f: &Formatter<'_, E>) -> String {
-    let mut notated = String::new();
-    if let Some(line) = f.text.lines().nth(f.span.start.line - 1) {
-        notated.push_str(line);
-        notated.push('\n');
-        notated.push_str(&repeat_str(" ", f.span.start.column - 1));
-        let note_len =
-            f.span.end.column.saturating_sub(f.span.start.column) + 1;
-        let note_len = cmp::max(1, note_len);
-        notated.push_str(&repeat_str("^", note_len));
-        notated.push('\n');
-    }
-=======
 macro_rules! impl_error_format {
     ($($error:ty => $kind:ty),+ $(,)*) => {
         $(impl<'e> From<&'e $error> for Formatter<'e, $kind> {
@@ -148,7 +101,6 @@
                 }
             }
         })*
->>>>>>> 4966810a
 
         $(impl fmt::Display for $error {
             fn fmt(&self, f: &mut fmt::Formatter<'_>) -> fmt::Result {
