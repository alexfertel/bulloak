//! A parser implementation for a stream of tokens representing a bulloak tree.
<<<<<<< HEAD

use std::{borrow::Borrow, cell::Cell, fmt, result};

use super::{
    ast::{Action, Ast, Condition, Description, Root},
    tokenizer::{Token, TokenKind},
};
use crate::{
    span::Span,
    utils::{repeat_str, sanitize},
};
=======
use std::{borrow::Borrow, cell::Cell, result};

use thiserror::Error;

use super::ast::{Action, Ast, Condition, Description, Root};
use super::tokenizer::{Token, TokenKind};
use crate::span::Span;
use crate::utils::{repeat_str, sanitize};
>>>>>>> 4966810a

type Result<T> = result::Result<T, Error>;

/// An error that occurred while parsing a sequence of tokens into an abstract
/// syntax tree (AST).
#[derive(Error, Clone, Debug, Eq, PartialEq)]
pub struct Error {
    /// The kind of error.
    #[source]
    kind: ErrorKind,
    /// The original text that the parser generated the error from. Every
    /// span in an error is a valid range into this string.
    text: String,
    /// The span of this error.
    span: Span,
}

impl Error {
    /// Return the type of this error.
    #[must_use]
    pub fn kind(&self) -> &ErrorKind {
        &self.kind
    }

    /// The original text string in which this error occurred.
    #[must_use]
    pub fn text(&self) -> &str {
        &self.text
    }

    /// Return the span at which this error occurred.
    #[must_use]
    pub fn span(&self) -> &Span {
        &self.span
    }
}

type Lexeme = String;

/// The type of an error that occurred while building an AST.
#[derive(Error, Clone, Debug, Eq, PartialEq)]
#[non_exhaustive]
pub enum ErrorKind {
    /// This might happen because of an internal bug or the user might have
    /// passed an invalid .tree. An example of how this might be an internal bug
    /// is if the parser ends up in a state where the current grammar production
    /// being applied doesn't expect this token to occur.
    #[error("unexpected token '{0}'")]
    TokenUnexpected(Lexeme),

    /// Did not expect this token when parsing a description node.
    #[error("unexpected token in description '{0}'")]
    DescriptionTokenUnexpected(Lexeme),

    /// Did not expect this When keyword.
    #[error("unexpected `when` keyword")]
    WhenUnexpected,

    /// Did not expect this Given keyword.
    #[error("unexpected `given` keyword")]
    GivenUnexpected,

    /// Did not expect this It keyword.
    #[error("unexpected `it` keyword")]
    ItUnexpected,

    /// Did not expect a Word.
    #[error("unexpected `word` '{0}'")]
    WordUnexpected(Lexeme),

    /// Did not expect an end of file.
    #[error("unexpected end of file")]
    EofUnexpected,

    /// The token stream was empty, so the tree is empty.
    #[error("found an empty tree")]
    TreeEmpty,

    /// A condition or action with no title was found.
    #[error("found a condition/action without a title")]
    TitleMissing,

    /// A tree without a root was found.
    #[error("missing a root")]
    TreeRootless,

    /// A corner is not the last child.
    #[error("a `Corner` must be the last child")]
    CornerNotLastChild,

    /// A tee is the last child.
    #[error("a `Tee` must not be the last child")]
    TeeLastChild,
}

<<<<<<< HEAD
impl fmt::Display for Error {
    fn fmt(&self, f: &mut fmt::Formatter<'_>) -> fmt::Result {
        crate::error::Formatter::from(self).fmt(f)
    }
}

impl fmt::Display for ErrorKind {
    fn fmt(&self, f: &mut fmt::Formatter<'_>) -> fmt::Result {
        use self::ErrorKind::{
            CornerNotLastChild, DescriptionTokenUnexpected, EofUnexpected,
            GivenUnexpected, ItUnexpected, TeeLastChild, TitleMissing,
            TokenUnexpected, TreeEmpty, TreeRootless, WhenUnexpected,
            WordUnexpected,
        };
        match self {
            TokenUnexpected(lexeme) => write!(f, "unexpected token '{lexeme}'"),
            DescriptionTokenUnexpected(lexeme) => {
                write!(f, "unexpected token in description '{lexeme}'")
            }
            WhenUnexpected => write!(f, "unexpected `when` keyword"),
            GivenUnexpected => write!(f, "unexpected `given` keyword"),
            ItUnexpected => write!(f, "unexpected `it` keyword"),
            WordUnexpected(lexeme) => write!(f, "unexpected `word` '{lexeme}'"),
            EofUnexpected => write!(f, "unexpected end of file"),
            TreeEmpty => write!(f, "found an empty tree"),
            TreeRootless => write!(f, "missing a root"),
            TitleMissing => {
                write!(f, "found a condition/action without a title")
            }
            CornerNotLastChild => {
                write!(f, "a `Corner` must be the last child")
            }
            TeeLastChild => write!(f, "a `Tee` must not be the last child"),
        }
    }
}

=======
>>>>>>> 4966810a
/// A parser for a sequence of .tree tokens into an abstract syntax tree (AST).
///
/// This struct represents the state of the parser. It is not
/// tied to any particular input, while `ParserI` is.
#[derive(Clone, Default)]
pub struct Parser {
    /// The index of the current token.
    current: Cell<usize>,
}

impl Parser {
    /// Create a new parser.
    #[must_use]
    pub const fn new() -> Self {
        Self { current: Cell::new(0) }
    }

    /// Parse the given tokens into an abstract syntax tree (AST).
    ///
    /// `parse` is the entry point for the parser. It takes a sequence of
    /// tokens and returns an AST.
    pub fn parse(&mut self, text: &str, tokens: &[Token]) -> Result<Ast> {
        ParserI::new(self, text, tokens).parse()
    }

    /// Reset the parser to its initial state.
    fn reset(&self) {
        self.current.set(0);
    }
}

/// The internal implementation of the parser.
struct ParserI<'t, P> {
    /// The input text.
    text: &'t str,
    /// The sequence of tokens to parse.
    tokens: &'t [Token],
    /// The parser state.
    parser: P,
}

impl<'t, P: Borrow<Parser>> ParserI<'t, P> {
    /// Create a new parser given the parser state, input text, and tokens.
    const fn new(parser: P, text: &'t str, tokens: &'t [Token]) -> Self {
        Self { text, tokens, parser }
    }

    /// Return a reference to the state of the parser.
    fn parser(&self) -> &Parser {
        self.parser.borrow()
    }

    /// Create a new error with the given span and error type.
    fn error(&self, span: Span, kind: ErrorKind) -> Error {
        Error { kind, text: self.text.to_owned(), span }
    }

    /// Returns true if the next call to `current` would
    /// return `None`.
    fn is_eof(&self) -> bool {
        self.parser().current.get() == self.tokens.len()
    }

    /// Return the current token.
    ///
    /// Returns `None` if the parser is past the end
    /// of the token stream.
    fn current(&self) -> Option<&Token> {
        self.tokens.get(self.parser().current.get())
    }

    /// Return a reference to the next token.
    ///
    /// Returns `None` if the parser is currently at, or
    /// past the end of the token stream.
    fn peek(&self) -> Option<&Token> {
        let current_index = self.parser().current.get();
        self.tokens.get(current_index + 1)
    }

    /// Return the previous token.
    ///
    /// Returns `None` if the parser is currently at the start
    /// of the token stream.
    fn previous(&self) -> Option<&Token> {
        match self.parser().current.get() {
            0 => None,
            current => self.tokens.get(current - 1),
        }
    }

    /// Move to the next token, returning a reference to it.
    ///
    /// If there are no more tokens, return `None`.
    fn consume(&self) -> Option<&Token> {
        if self.is_eof() {
            return None;
        }
        self.parser().current.set(self.parser().current.get() + 1);
        self.tokens.get(self.parser().current.get())
    }

    /// Parse the given tokens into an abstract syntax tree.
    ///
    /// This is the entry point for the parser. Note that
    /// this method resets the parser state before parsing and
    /// that we defer the implementation of parsing to `_parse`.
    pub(crate) fn parse(&self) -> Result<Ast> {
        self.parser().reset();

        let root_token = self
            .current()
            .ok_or(self.error(Span::default(), ErrorKind::TreeEmpty))?;

        match root_token.kind {
            TokenKind::Word => self.parse_root(root_token),
            _ => Err(self.error(root_token.span, ErrorKind::TreeRootless)),
        }
    }

    /// Parse the root node of the AST.
    ///
    /// A root has the form:
    /// ```grammar
    /// CONTRACT_NAME
    /// (<TEE> [Condition | Action])*
    /// <CORNER> [Condition | Action]
    /// ```
    ///
    /// Panics if called when the parser is not at a `Word` token.
    fn parse_root(&self, token: &Token) -> Result<Ast> {
        assert!(matches!(token.kind, TokenKind::Word));
        self.consume();

        // The loop invariant is that `self.current` is a
        // `Tee` or the last `Corner`.
        let mut children = vec![];
        while let Some(current_token) = self.current() {
            let child =
                match current_token.kind {
                    TokenKind::Corner | TokenKind::Tee => {
                        self.parse_branch(current_token)?
                    }
                    TokenKind::Word => Err(self.error(
                        current_token.span,
                        ErrorKind::WordUnexpected(current_token.lexeme.clone()),
                    ))?,
                    TokenKind::When => Err(self
                        .error(current_token.span, ErrorKind::WhenUnexpected))?,
                    TokenKind::Given => Err(self.error(
                        current_token.span,
                        ErrorKind::GivenUnexpected,
                    ))?,
                    TokenKind::It => Err(
                        self.error(current_token.span, ErrorKind::ItUnexpected)
                    )?,
                };

            children.push(child);
        }

        let last_span = if children.is_empty() {
            &token.span
        } else {
            children.iter().last().unwrap().span()
        };

        Ok(Ast::Root(Root {
            span: Span::new(token.span.start, last_span.end),
            children,
            contract_name: token.lexeme.clone(),
        }))
    }

    /// Parse a branch.
    ///
    /// A branch is a production that starts with a `Tee` or a `Corner`
    /// token.
    ///
    /// Panics if called when the parser is not at a `Tee` or a `Corner`
    /// token.
    fn parse_branch(&self, token: &Token) -> Result<Ast> {
        assert!(matches!(token.kind, TokenKind::Tee | TokenKind::Corner));

        let first_token = self.peek().ok_or(self.error(
            token.span.with_start(token.span.end),
            ErrorKind::EofUnexpected,
        ))?;

        let ast = match first_token.kind {
            TokenKind::When | TokenKind::Given => {
                self.parse_condition(token)?
            }
            TokenKind::It => self.parse_action(token)?,
            _ => Err(self.error(
                first_token.span,
                ErrorKind::TokenUnexpected(first_token.lexeme.clone()),
            ))?,
        };

        if matches!(token.kind, TokenKind::Tee) && self.is_eof() {
            return Err(self.error(
                token.span.with_start(token.span.end),
                ErrorKind::TeeLastChild,
            ));
        } else if matches!(token.kind, TokenKind::Corner) && !self.is_eof() {
            return Err(self.error(
                token.span.with_start(token.span.end),
                ErrorKind::CornerNotLastChild,
            ));
        };

        Ok(ast)
    }

    /// Parse a condition node.
    ///
    /// A condition has the form:
    /// ```grammar
    /// (<TEE> | <CORNER>) (<WHEN> | <GIVEN>) <WORD>*
    ///   (<TEE> [Condition | Action])*
    ///   <CORNER> [Condition | Action]
    /// ```
    ///
    /// Panics if called when the parser is not at a `Tee` or a `Corner`
    /// token.
    fn parse_condition(&self, token: &Token) -> Result<Ast> {
        assert!(matches!(token.kind, TokenKind::Tee | TokenKind::Corner));

        let start_token = self.peek().ok_or(self.error(
            token.span.with_start(token.span.end),
            ErrorKind::EofUnexpected,
        ))?;
        let title = self.parse_string(start_token);

        if title.len() == start_token.lexeme.len() {
            return Err(self.error(start_token.span, ErrorKind::TitleMissing));
        };

        let mut children = vec![];
        while self
            .current()
            // Only parse tokens that are indented more than the current token.
            // The column determines the tree level we are in.
            .is_some_and(|t| t.span.start.column > token.span.start.column)
        {
            let next_token = self.peek().ok_or(self.error(
                token.span.with_start(token.span.end),
                ErrorKind::EofUnexpected,
            ))?;

            let current_token = self.current().unwrap();
            let ast = match next_token.kind {
                TokenKind::When | TokenKind::Given => {
                    self.parse_condition(current_token)?
                }
                TokenKind::It => self.parse_action(current_token)?,
                _ => Err(self.error(
                    next_token.span,
                    ErrorKind::TokenUnexpected(next_token.lexeme.clone()),
                ))?,
            };

            children.push(ast);
        }

        let previous = self.previous().unwrap();
        Ok(Ast::Condition(Condition {
            title: sanitize(&title),
            children,
            span: Span::new(token.span.start, previous.span.end),
        }))
    }

    /// Parse an action node.
    ///
    /// An action has the form:
    /// ```grammar
    /// (<TEE> | <CORNER>) <IT> <WORD>*
    ///   (<TEE> ActionDescription)*
    ///   <CORNER> ActionDescription
    /// ```
    ///
    /// Panics if called when the parser is not at a `Tee` or a `Corner`
    /// token.
    fn parse_action(&self, token: &Token) -> Result<Ast> {
        assert!(matches!(token.kind, TokenKind::Tee | TokenKind::Corner));

        let start_token = self.peek().ok_or(self.error(
            token.span.with_start(token.span.end),
            ErrorKind::EofUnexpected,
        ))?;
        let title = self.parse_string(start_token);

        let mut children = vec![];
        while self
            .current()
            // Only parse tokens that are indented more than the current token.
            // The column determines the tree level we are in.
            .is_some_and(|t| t.span.start.column > token.span.start.column)
        {
            let next_token = self.peek().ok_or(self.error(
                token.span.with_start(token.span.end),
                ErrorKind::EofUnexpected,
            ))?;

            let current_token = self.current().unwrap();
            let ast = match next_token.kind {
                TokenKind::Word => self.parse_description(
                    current_token,
                    current_token.span.start.column - token.span.start.column,
                )?,
                _ => Err(self.error(
                    next_token.span,
                    ErrorKind::DescriptionTokenUnexpected(
                        next_token.lexeme.clone(),
                    ),
                ))?,
            };

            children.push(ast);
        }

        let previous = self.previous().unwrap();
        Ok(Ast::Action(Action {
            title,
            children,
            span: Span::new(token.span.start, previous.span.end),
        }))
    }

    /// Parse an action description node.
    ///
    /// An action description has the form:
    /// ```grammar
    /// [<TEE> <WORD>* | <CORNER> <WORD>]
    ///   (<TEE> ActionDescription)*
    ///   <CORNER> ActionDescription
    /// ```
    ///
    /// This function receives a `column_delta` used to know
    /// the number of spaces to prepend the lexeme with. E.g.
    /// For the following action:
    ///
    /// ```tree
    /// It should do something.
    ///     <CORNER> I describe the above action.
    /// ^^^^
    /// ```
    ///
    /// Then, `column_delta = 4` and the emitted description should
    /// respect this.
    ///
    /// Panics if called when the parser is not at a `Tee` or a `Corner`
    /// token.
    fn parse_description(
        &self,
        token: &Token,
        column_delta: usize,
    ) -> Result<Ast> {
        assert!(matches!(token.kind, TokenKind::Tee | TokenKind::Corner));

        let start_token = self.peek().ok_or(self.error(
            token.span.with_start(token.span.end),
            ErrorKind::EofUnexpected,
        ))?;
        let text = self.parse_string(start_token);

        let previous = self.previous().unwrap();
        Ok(Ast::ActionDescription(Description {
            text: format!("{}{}", repeat_str(" ", column_delta), text),
            span: Span::new(token.span.start, previous.span.end),
        }))
    }

    /// Parse a string.
    ///
    /// A string is a sequence of words separated by spaces.
    ///
    /// Consumes all the tokens including the given token until no more words
    /// are found.
    fn parse_string(&self, start_token: &Token) -> String {
        self.consume();
        let mut string = String::from(&start_token.lexeme);

        // Consume all words.
        while let Some(token) = self.consume() {
            match token.kind {
                TokenKind::Word
                | TokenKind::It
                | TokenKind::When
                | TokenKind::Given => {
                    string = string + " " + &token.lexeme;
                }
                _ => break,
            }
        }

        string
    }
}

#[cfg(test)]
mod tests {
    use pretty_assertions::assert_eq;

    use crate::{
        span::Span,
        syntax::{
            ast::{Action, Ast, Condition, Description, Root},
            parser::{self, ErrorKind, Parser},
            test_utils::{p, s, TestError},
            tokenizer::Tokenizer,
        },
    };

    impl PartialEq<parser::Error> for TestError<parser::ErrorKind> {
        fn eq(&self, other: &parser::Error) -> bool {
            self.span == other.span && self.kind == other.kind
        }
    }

    impl PartialEq<TestError<parser::ErrorKind>> for parser::Error {
        fn eq(&self, other: &TestError<parser::ErrorKind>) -> bool {
            self.span == other.span && self.kind == other.kind
        }
    }

    fn e<K>(kind: K, span: Span) -> TestError<K> {
        TestError { kind, span }
    }

    fn parse(file_contents: &str) -> parser::Result<Ast> {
        let tokens = Tokenizer::new().tokenize(file_contents).unwrap();
        Parser::new().parse(file_contents, &tokens)
    }

    #[test]
    fn empty_tree() {
        assert_eq!(
            parse("").unwrap_err(),
            e(ErrorKind::TreeEmpty, Span::default())
        );
    }

    #[test]
    fn rootless_tree() {
        assert_eq!(
            parse("└── It should never revert.").unwrap_err(),
            e(ErrorKind::TreeRootless, Span::default())
        );
        assert_eq!(
            parse("├── It should revert.").unwrap_err(),
            e(ErrorKind::TreeRootless, Span::default())
        );
        assert_eq!(
            parse("└── When stuff happens").unwrap_err(),
            e(ErrorKind::TreeRootless, Span::default())
        );
        assert_eq!(
            parse("├── When stuff happens").unwrap_err(),
            e(ErrorKind::TreeRootless, Span::default())
        );
        assert_eq!(
            parse("└── this is a description").unwrap_err(),
            e(ErrorKind::TreeRootless, Span::default())
        );
    }

    #[test]
    fn tee_last_child_errors() {
        assert_eq!(
            parse("Foo_Test\n├── when something bad happens\n   └── it should revert").unwrap_err(),
            e(ErrorKind::TeeLastChild, Span::splat(p(9, 2, 1)))
        );
    }

    #[test]
    fn corner_not_last_child_errors() {
        assert_eq!(
            parse(
                r"Foo_Test
└── when something bad happens
   └── it should revert
└── when something happens
   └── it should not revert"
            )
            .unwrap_err(),
            e(ErrorKind::CornerNotLastChild, Span::splat(p(9, 2, 1)))
        );
    }

    #[test]
    fn only_contract_name() {
        assert_eq!(
            parse("FooTest").unwrap(),
            Ast::Root(Root {
                span: s(p(0, 1, 1), p(6, 1, 7)),
                children: vec![],
                contract_name: String::from("FooTest"),
            })
        );
    }

    #[test]
    fn one_child() {
        assert_eq!(
            parse("Foo_Test\n└── when something bad happens\n   └── it should revert").unwrap(),
            Ast::Root(Root {
                contract_name: String::from("Foo_Test"),
                span: s(p(0, 1, 1), p(74, 3, 23)),
                children: vec![Ast::Condition(Condition {
                    span: s(p(9, 2, 1), p(74, 3, 23)),
                    title: String::from("when something bad happens"),
                    children: vec![Ast::Action(Action {
                        span: s(p(49, 3, 4), p(74, 3, 23)),
                        title: String::from("it should revert"),
                        children: vec![]
                    })],
                })],
            })
        );
    }

    #[test]
    fn one_action_description() {
        assert_eq!(
            parse(
                r"Foo_Test
└── when something bad happens
   └── it should revert
      └── because _bad_"
            )
            .unwrap(),
            Ast::Root(Root {
                span: s(p(0, 1, 1), p(104, 4, 23)),
                children: vec![Ast::Condition(Condition {
                    span: s(p(9, 2, 1), p(104, 4, 23)),
                    title: String::from("when something bad happens"),
                    children: vec![Ast::Action(Action {
                        span: s(p(49, 3, 4), p(104, 4, 23)),
                        title: String::from("it should revert"),
                        children: vec![Ast::ActionDescription(Description {
                            span: s(p(82, 4, 7), p(104, 4, 23)),
                            text: String::from("   because _bad_"),
                        })]
                    })],
                })],
                contract_name: String::from("Foo_Test"),
            })
        );
    }

    #[test]
    fn nested_action_descriptions() {
        assert_eq!(
            parse(
                r"Foo_Test
└── when something bad happens
   └── it should revert
      ├── some stuff happened
      │  └── and that stuff
      └── was very _bad_"
            )
            .unwrap(),
            Ast::Root(Root {
                span: s(p(0, 1, 1), p(177, 6, 24)),
                children: vec![Ast::Condition(Condition {
                    span: s(p(9, 2, 1), p(177, 6, 24)),
                    title: String::from("when something bad happens"),
                    children: vec![Ast::Action(Action {
                        span: s(p(49, 3, 4), p(177, 6, 24)),
                        title: String::from("it should revert"),
                        children: vec![
                            Ast::ActionDescription(Description {
                                span: s(p(82, 4, 7), p(110, 4, 29)),
                                text: String::from("   some stuff happened"),
                            }),
                            Ast::ActionDescription(Description {
                                span: s(p(123, 5, 10), p(146, 5, 27)),
                                text: String::from("      and that stuff"),
                            }),
                            Ast::ActionDescription(Description {
                                span: s(p(154, 6, 7), p(177, 6, 24)),
                                text: String::from("   was very _bad_"),
                            }),
                        ]
                    })],
                })],
                contract_name: String::from("Foo_Test"),
            })
        );
    }

    #[test]
    fn unexpected_tokens() {
        use ErrorKind::*;
        assert_eq!(
            parse(r"a └ └").unwrap_err(),
            e(TokenUnexpected("└".to_owned()), Span::splat(p(6, 1, 5)))
        );
        assert_eq!(
            parse(r"a ├ ├").unwrap_err(),
            e(TokenUnexpected("├".to_owned()), Span::splat(p(6, 1, 5)))
        );
        assert_eq!(
            parse(r"a └").unwrap_err(),
            e(EofUnexpected, Span::splat(p(2, 1, 3)))
        );
        assert_eq!(
            parse(r"a └ when").unwrap_err(),
            e(TitleMissing, s(p(6, 1, 5), p(9, 1, 8)))
        );
        assert_eq!(
            parse(r"a ├").unwrap_err(),
            e(EofUnexpected, Span::splat(p(2, 1, 3)))
        );
        assert_eq!(
            parse(r"a when").unwrap_err(),
            e(WhenUnexpected, s(p(2, 1, 3), p(5, 1, 6)))
        );
        assert_eq!(
            parse(r"a given").unwrap_err(),
            e(GivenUnexpected, s(p(2, 1, 3), p(6, 1, 7)))
        );
        assert_eq!(
            parse(r"a it").unwrap_err(),
            e(ItUnexpected, s(p(2, 1, 3), p(3, 1, 4)))
        );
        assert_eq!(
            parse(r"a b").unwrap_err(),
            e(WordUnexpected("b".to_owned()), Span::splat(p(2, 1, 3)))
        );
    }

    #[test]
    fn descriptions_are_the_only_action_children() {
        assert_eq!(
            parse(
                r"Foo_Test
└── when something bad happens
   └── it should revert
      └── it because _bad_"
            )
            .unwrap_err(),
            e(
                ErrorKind::DescriptionTokenUnexpected("it".to_owned()),
                s(p(92, 4, 11), p(93, 4, 12))
            )
        );
    }

    #[test]
    fn two_children() {
        assert_eq!(
            parse(
                r"FooBarTheBest_Test
├── when stuff called
│  └── it should revert
└── given not stuff called
   └── it should revert"
            )
            .unwrap(),
            Ast::Root(Root {
                contract_name: String::from("FooBarTheBest_Test"),
                span: s(p(0, 1, 1), p(140, 5, 23)),
                children: vec![
                    Ast::Condition(Condition {
                        title: String::from("when stuff called"),
                        span: s(p(19, 2, 1), p(77, 3, 23)),
                        children: vec![Ast::Action(Action {
                            title: String::from("it should revert"),
                            span: s(p(52, 3, 4), p(77, 3, 23)),
                            children: vec![]
                        })],
                    }),
                    Ast::Condition(Condition {
                        title: String::from("given not stuff called"),
                        span: s(p(79, 4, 1), p(140, 5, 23)),
                        children: vec![Ast::Action(Action {
                            title: String::from("it should revert"),
                            span: s(p(115, 5, 4), p(140, 5, 23)),
                            children: vec![]
                        })],
                    }),
                ],
            })
        );
    }

    // https://github.com/alexfertel/bulloak/issues/54
    #[test]
    fn parses_top_level_actions() {
        assert_eq!(
            parse(
                r#"Foo
└── It reverts when X."#
            )
            .unwrap(),
            Ast::Root(Root {
                contract_name: String::from("Foo"),
                span: s(p(0, 1, 1), p(31, 2, 22)),
                children: vec![Ast::Action(Action {
                    title: String::from("It reverts when X."),
                    span: s(p(4, 2, 1), p(31, 2, 22)),
                    children: vec![]
                })],
            })
        );
    }

    #[test]
    fn unsanitized_input() {
        assert_eq!(
            parse(
                r#"FooB-rTheBestOf_Test
└── when st-ff "all'd
   └── it should revert"#
            )
            .unwrap(),
            Ast::Root(Root {
                contract_name: String::from("FooB-rTheBestOf_Test"),
                span: s(p(0, 1, 1), p(77, 3, 23)),
                children: vec![Ast::Condition(Condition {
                    title: String::from("when st_ff alld"),
                    span: s(p(21, 2, 1), p(77, 3, 23)),
                    children: vec![Ast::Action(Action {
                        title: String::from("it should revert"),
                        span: s(p(52, 3, 4), p(77, 3, 23)),
                        children: vec![]
                    })],
                })],
            })
        );
    }
}<|MERGE_RESOLUTION|>--- conflicted
+++ resolved
@@ -1,7 +1,7 @@
 //! A parser implementation for a stream of tokens representing a bulloak tree.
-<<<<<<< HEAD
-
-use std::{borrow::Borrow, cell::Cell, fmt, result};
+use std::{borrow::Borrow, cell::Cell, result};
+
+use thiserror::Error;
 
 use super::{
     ast::{Action, Ast, Condition, Description, Root},
@@ -11,16 +11,6 @@
     span::Span,
     utils::{repeat_str, sanitize},
 };
-=======
-use std::{borrow::Borrow, cell::Cell, result};
-
-use thiserror::Error;
-
-use super::ast::{Action, Ast, Condition, Description, Root};
-use super::tokenizer::{Token, TokenKind};
-use crate::span::Span;
-use crate::utils::{repeat_str, sanitize};
->>>>>>> 4966810a
 
 type Result<T> = result::Result<T, Error>;
 
@@ -65,9 +55,9 @@
 #[non_exhaustive]
 pub enum ErrorKind {
     /// This might happen because of an internal bug or the user might have
-    /// passed an invalid .tree. An example of how this might be an internal bug
-    /// is if the parser ends up in a state where the current grammar production
-    /// being applied doesn't expect this token to occur.
+    /// passed an invalid .tree. An example of how this might be an internal
+    /// bug is if the parser ends up in a state where the current grammar
+    /// production being applied doesn't expect this token to occur.
     #[error("unexpected token '{0}'")]
     TokenUnexpected(Lexeme),
 
@@ -116,46 +106,6 @@
     TeeLastChild,
 }
 
-<<<<<<< HEAD
-impl fmt::Display for Error {
-    fn fmt(&self, f: &mut fmt::Formatter<'_>) -> fmt::Result {
-        crate::error::Formatter::from(self).fmt(f)
-    }
-}
-
-impl fmt::Display for ErrorKind {
-    fn fmt(&self, f: &mut fmt::Formatter<'_>) -> fmt::Result {
-        use self::ErrorKind::{
-            CornerNotLastChild, DescriptionTokenUnexpected, EofUnexpected,
-            GivenUnexpected, ItUnexpected, TeeLastChild, TitleMissing,
-            TokenUnexpected, TreeEmpty, TreeRootless, WhenUnexpected,
-            WordUnexpected,
-        };
-        match self {
-            TokenUnexpected(lexeme) => write!(f, "unexpected token '{lexeme}'"),
-            DescriptionTokenUnexpected(lexeme) => {
-                write!(f, "unexpected token in description '{lexeme}'")
-            }
-            WhenUnexpected => write!(f, "unexpected `when` keyword"),
-            GivenUnexpected => write!(f, "unexpected `given` keyword"),
-            ItUnexpected => write!(f, "unexpected `it` keyword"),
-            WordUnexpected(lexeme) => write!(f, "unexpected `word` '{lexeme}'"),
-            EofUnexpected => write!(f, "unexpected end of file"),
-            TreeEmpty => write!(f, "found an empty tree"),
-            TreeRootless => write!(f, "missing a root"),
-            TitleMissing => {
-                write!(f, "found a condition/action without a title")
-            }
-            CornerNotLastChild => {
-                write!(f, "a `Corner` must be the last child")
-            }
-            TeeLastChild => write!(f, "a `Tee` must not be the last child"),
-        }
-    }
-}
-
-=======
->>>>>>> 4966810a
 /// A parser for a sequence of .tree tokens into an abstract syntax tree (AST).
 ///
 /// This struct represents the state of the parser. It is not
