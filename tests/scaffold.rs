use std::{env, fs};

use owo_colors::OwoColorize;
use pretty_assertions::assert_eq;

use common::cmd;
use common::get_binary_path;

mod common;

#[test]
fn scaffolds_trees() {
    let cwd = env::current_dir().unwrap();
    let binary_path = get_binary_path();
    let tests_path = cwd.join("tests").join("scaffold");
<<<<<<< HEAD
    let trees = ["basic.tree", "complex.tree", "multiple_roots.tree"];
=======
    let trees = [
        "basic.tree",
        "complex.tree",
        "removes_invalid_title_chars.tree",
    ];
>>>>>>> 02c171e5

    for tree_name in trees {
        let tree_path = tests_path.join(tree_name);
        let output = cmd(&binary_path, "scaffold", &tree_path, &[]);
        let actual = String::from_utf8(output.stdout).unwrap();

        let mut output_file = tree_path.clone();
        output_file.set_extension("t.sol");
        let expected = fs::read_to_string(output_file).unwrap();

        // We trim here because we don't care about ending newlines.
        assert_eq!(expected.trim(), actual.trim());
    }
}

#[test]
fn skips_trees_when_file_exists() {
    let cwd = env::current_dir().unwrap();
    let binary_path = get_binary_path();
    let tests_path = cwd.join("tests").join("scaffold");
    let trees = ["basic.tree", "complex.tree", "multiple_roots.tree"];

    for tree_name in trees {
        let tree_path = tests_path.join(tree_name);
        let output = cmd(&binary_path, "scaffold", &tree_path, &["-w"]);
        let actual = String::from_utf8(output.stderr).unwrap();

        let expected = format!("{}", "warn".yellow());
        assert!(actual.starts_with(&expected));
    }
}

#[test]
fn errors_when_tree_is_empty() {
    let cwd = env::current_dir().unwrap();
    let binary_path = get_binary_path();
    let tests_path = cwd.join("tests").join("scaffold");
    let trees = ["empty.tree"];

    for tree_name in trees {
        let tree_path = tests_path.join(tree_name);
        let output = cmd(&binary_path, "scaffold", &tree_path, &[]);
        let actual = String::from_utf8(output.stderr).unwrap();

        assert!(actual.contains("found an empty tree"));
    }
}

#[test]
fn errors_when_condition_appears_multiple_times() {
    let cwd = env::current_dir().unwrap();
    let binary_path = get_binary_path();
    let tests_path = cwd.join("tests").join("scaffold");
    let trees = ["duplicated_condition.tree", "duplicated_top_action.tree"];

    for tree_name in trees {
        let tree_path = tests_path.join(tree_name);
        let output = cmd(&binary_path, "scaffold", &tree_path, &[]);
        let actual = String::from_utf8(output.stderr).unwrap();

        assert!(actual.contains("found an identifier more than once"));
    }
}

#[test]
fn panics_when_root_contract_identifier_is_missing_multiple_roots() {
    let cwd = env::current_dir().unwrap();
    let binary_path = get_binary_path();
    let tests_path = cwd.join("tests").join("scaffold");
    let trees = ["contract_name_missing_multiple_roots.tree"];

    for tree_name in trees {
        let tree_path = tests_path.join(tree_name);
        let output = cmd(&binary_path, "scaffold", &tree_path, &[]);
        let actual = String::from_utf8(output.stderr).unwrap();

        assert!(actual.contains("expected contract identifier at tree root"));
    }
}

#[test]
fn errors_when_contract_names_mismatch_multiple_roots() {
    let cwd = env::current_dir().unwrap();
    let binary_path = get_binary_path();
    let tests_path = cwd.join("tests").join("scaffold");
    let trees = ["contract_names_mismatch_multiple_roots.tree"];

    for tree_name in trees {
        let tree_path = tests_path.join(tree_name);
        let output = cmd(&binary_path, "scaffold", &tree_path, &[]);
        let actual = String::from_utf8(output.stderr).unwrap();

        let formatted_message = format!(
            "bulloak error: contract name mismatch: expected 'ContractName', found ''\nfile: {}",
            &tree_path.display()
        );
        assert!(actual.contains(&formatted_message));
    }
}<|MERGE_RESOLUTION|>--- conflicted
+++ resolved
@@ -13,15 +13,12 @@
     let cwd = env::current_dir().unwrap();
     let binary_path = get_binary_path();
     let tests_path = cwd.join("tests").join("scaffold");
-<<<<<<< HEAD
-    let trees = ["basic.tree", "complex.tree", "multiple_roots.tree"];
-=======
     let trees = [
         "basic.tree",
         "complex.tree",
+        "multiple_roots.tree",
         "removes_invalid_title_chars.tree",
     ];
->>>>>>> 02c171e5
 
     for tree_name in trees {
         let tree_path = tests_path.join(tree_name);
